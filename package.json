--- conflicted
+++ resolved
@@ -1,10 +1,6 @@
 {
   "name": "openapi-enforcer",
-<<<<<<< HEAD
-  "version": "1.6.2",
-=======
   "version": "1.9.0",
->>>>>>> b75cefe9
   "description": "Library for validating, parsing, and formatting data against open api schemas.",
   "main": "index.js",
   "directories": {
